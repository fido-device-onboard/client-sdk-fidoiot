--- conflicted
+++ resolved
@@ -404,11 +404,6 @@
 					    "verify host.\n");
 					goto err;
 				}
-<<<<<<< HEAD
-				LOG(LOG_DEBUG, "Set connection for self signed "
-					       "certificate usage.\n");
-=======
->>>>>>> da909471
 			}
 #endif
 			curlCode = curl_easy_setopt(curl, CURLOPT_USE_SSL,
