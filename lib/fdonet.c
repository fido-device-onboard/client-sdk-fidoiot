--- conflicted
+++ resolved
@@ -405,12 +405,8 @@
 		while (iter != num_ofIPs &&
 		       sock_hdl == FDO_CON_INVALID_HANDLE) {
 
-<<<<<<< HEAD
 			curl = curl_easy_init();
-			sock_hdl = fdo_con_connect((ip_list + iter), port,
-=======
 			sock_hdl = fdo_con_connect((ip_list + iter), dn, port,
->>>>>>> 6149d2eb
 						   tls);
 			if (sock_hdl == FDO_CON_INVALID_HANDLE) {
 				LOG(LOG_ERROR, "Failed to connect to "
