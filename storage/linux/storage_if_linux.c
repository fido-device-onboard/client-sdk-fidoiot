/*
 * Copyright 2020 Intel Corporation
 * SPDX-License-Identifier: Apache 2.0
 */

/*
 * Storage Abstraction Layer Library
 *
 * The file implements storage abstraction layer for Linux OS running on PC.
 */

#include "storage_al.h"
#include <stdint.h>
#include <stdbool.h>
#include <stddef.h>
#include <stdlib.h>
#include "safe_lib.h"
#include "util.h"
#include "fdoCryptoHal.h"
#include "fdoCrypto.h"
#include "crypto_utils.h"
#include "platform_utils.h"

/****************************************************
 *
 * Note on secure blob storage implementation
 *   1. The current IV used is 12 bytes – this allows the IV to be
 *      used directly to build the counter by OpenSSL and mbedTLS
 *   2. When the IV is read from the file in order to perform encryption:
 *	a.Calculate the number of AES blocks the encryption will perform
 *	(datalength/16)
 *	b.If number of AES blocks < 2^32, increment the IV by one; otherwise
 *	increment the IV by 2
 *   3.	If the IV “rolls over” , further encryption is not allowed.
 *
 * How we handle roll over?
 *   1.	Rollover occurs when the IV has been incremented back to the original
 *	value set by the IV (2^(12*8) = 2^96)
 *   2.	we handle roll-over by follwing way:
 *	a. We save original IV value in first 12 byte of platform iv storage.
 *	b. We keep updated iv (counter) in last 12 byte of platform iv storage.
 *	c. During increment of iv we compare with original iv with the
 *	incrementd value.
 *	d. If rollover not detected, update the new iv in file and use the new
 *	iv for encryption.
 *	e. If rollover detected, further encryption is not allowed.
 *
 **********************************************************/

/**
 * fdo_blob_size Get specified FDO blob(file) size
 * Note: FDO_SDK_OTP_DATA flag is not supported for this platform.
 * @param name - pointer to the blob/file name
 * @param flags - descriptor telling type of file
* @return file size on success, 0 if file does not exist or on other failure
 */

size_t fdo_blob_size(const char *name, fdo_sdk_blob_flags flags)
{
	size_t retval = 0;
	const size_t NORMAL_BLOB_OVERHEAD = PLATFORM_HMAC_SIZE + BLOB_CONTENT_SIZE;
	const size_t SECURE_BLOB_OVERHEAD = PLATFORM_GCM_TAG_SIZE +
					PLATFORM_IV_DEFAULT_LEN + BLOB_CONTENT_SIZE;

	if (!name) {
		LOG(LOG_ERROR, "Invalid parameters!\n");
		goto end;
	}

	if (file_exists(name) == false) {
		LOG(LOG_DEBUG, "%s file does not exist!\n", name);
		retval = 0;
		goto end;
	}

	// Return 0 if the file is empty.
	if (get_file_size(name) == 0) {
		LOG(LOG_DEBUG, "%s file is empty!\n", name);
		retval = 0;
		goto end;
	}

	switch (flags) {
	case FDO_SDK_RAW_DATA:
		/* Raw Files are stored as plain files */
		retval = get_file_size(name);
		break;
	case FDO_SDK_NORMAL_DATA:
		/* Normal blob is stored as:
		 * [HMAC(32bytes)||data-content-size(4bytes)||data-content(?)]
		 */
		retval = get_file_size(name);
		if (retval >= NORMAL_BLOB_OVERHEAD) {
			retval -= NORMAL_BLOB_OVERHEAD;
		} else {
			/* File format is not correct, not enough data in the file */
			retval = 0;
		}
		break;
	case FDO_SDK_SECURE_DATA:
		/* Secure blob is stored as:
		 * [IV_data(12byte)||TAG(16bytes)||
		 * data-content-size(4bytes)||data-content(?)]
		 */
<<<<<<< HEAD
		retval = get_file_size(name);
		if (retval >= SECURE_BLOB_OVERHEAD) {
			retval -= SECURE_BLOB_OVERHEAD;
		} else {
			/* File format is not correct, not enough data in the file */
			retval = 0;
		}
=======
		retval = (int32_t)(get_file_size(name) - AES_TAG_LEN -
				   PLATFORM_IV_DEFAULT_LEN - BLOB_CONTENT_SIZE);
>>>>>>> ff946d4e
		break;
	default:
		LOG(LOG_ERROR, "Invalid storage flag:%d!\n", flags);
		goto end;
	}

end:
	if (retval > R_MAX_SIZE) {
		LOG(LOG_ERROR, "File size is more than R_MAX_SIZE\n");
		retval = 0;
	}
	return retval;
}

/**
 * fdo_blob_read Read FDO blob(file) into specified buffer,
 * fdo_blob_read ensures authenticity &  integrity for non-secure
 * data & additionally confidentiality for secure data.
 * Note: FDO_SDK_OTP_DATA flag is not supported for this platform.
 * @param name - pointer to the blob/file name
 * @param flags - descriptor telling type of file
 * @param buf - pointer to buf where data is read into
 * @param n_bytes - length of data(in bytes) to be read
 * @return num of bytes read if success, -1 on error
 */
int32_t fdo_blob_read(const char *name, fdo_sdk_blob_flags flags, uint8_t *buf,
		      uint32_t n_bytes)
{
	int retval = -1;
	uint8_t *data = NULL;
	uint32_t data_length = 0;
	uint8_t *sealed_data = NULL;
	uint32_t sealed_data_len = 0;
	uint8_t *encrypted_data = NULL;
	uint32_t encrypted_data_len = 0;
	uint8_t stored_hmac[PLATFORM_HMAC_SIZE] = {0};
	uint8_t computed_hmac[PLATFORM_HMAC_SIZE] = {0};
	uint8_t stored_tag[AES_TAG_LEN] = {0};
	int strcmp_result = -1;
	uint8_t iv[PLATFORM_IV_DEFAULT_LEN] = {0};
	uint8_t aes_key[PLATFORM_AES_KEY_DEFAULT_LEN] = {0};
	size_t dat_len_offst = 0;

	if (!name || !buf || n_bytes == 0) {
		LOG(LOG_ERROR, "Invalid parameters in %s!\n", __func__);
		goto exit;
	}

	if (n_bytes > R_MAX_SIZE) {
		LOG(LOG_ERROR,
		    "file read buffer is more than R_MAX_SIZE in "
		    "%s!\n",
		    __func__);
		goto exit;
	}

	switch (flags) {
	case FDO_SDK_RAW_DATA:
		// Raw Files are stored as plain files
		if (0 != read_buffer_from_file(name, buf, n_bytes)) {
			LOG(LOG_ERROR, "Failed to read %s file!\n", name);
			goto exit;
		}
		break;

	case FDO_SDK_NORMAL_DATA:
		/* HMAC-256 is being used to store files under
		 * FDO_SDK_NORMAL_DATA flag.
		 * File content to be stored as:
		 * [HMAC(32 bytes)||Sizeof_plaintext(4 bytes)||Plaintext(n_bytes
		 * bytes)]
		 */

		sealed_data_len =
		    PLATFORM_HMAC_SIZE + BLOB_CONTENT_SIZE + n_bytes;

		sealed_data = fdo_alloc(sealed_data_len);
		if (NULL == sealed_data) {
			LOG(LOG_ERROR, "Malloc Failed in %s!\n", __func__);
			goto exit;
		}

		if (0 !=
		    read_buffer_from_file(name, sealed_data, sealed_data_len)) {
			LOG(LOG_ERROR, "Failed to read %s file!\n", name);
			goto exit;
		}

		// get actual data length
		data_length |= sealed_data[PLATFORM_HMAC_SIZE] << 24;
		data_length |= sealed_data[PLATFORM_HMAC_SIZE + 1] << 16;
		data_length |= sealed_data[PLATFORM_HMAC_SIZE + 2] << 8;
		data_length |=
		    (sealed_data[PLATFORM_HMAC_SIZE + 3] & 0x000000FF);

		// check if input buffer is sufficient ?
		if (n_bytes < data_length) {
			LOG(LOG_ERROR,
			    "Failed to read data, Buffer is not enough, "
			    "buf_len:%d,\t Lengthstoredinfilesystem:%d\n",
			    n_bytes, data_length);
			goto exit;
		}

		if (memcpy_s(stored_hmac, PLATFORM_HMAC_SIZE, sealed_data,
			     PLATFORM_HMAC_SIZE) != 0) {
			LOG(LOG_ERROR,
			    "Copying stored HMAC failed during "
			    "%s!\n",
			    __func__);
			goto exit;
		}

		data = sealed_data + PLATFORM_HMAC_SIZE + BLOB_CONTENT_SIZE;

		if (0 != fdo_compute_storage_hmac(data, data_length,
						  computed_hmac,
						  PLATFORM_HMAC_SIZE)) {
			LOG(LOG_ERROR,
			    "HMAC computation dailed during"
			    " %s!\n",
			    __func__);
			goto exit;
		}

		// compare HMAC
		memcmp_s(stored_hmac, PLATFORM_HMAC_SIZE, computed_hmac,
			 PLATFORM_HMAC_SIZE, &strcmp_result);
		if (strcmp_result != 0) {
			LOG(LOG_ERROR, "%s: HMACs do not compare!\n", __func__);
			goto exit;
		}

		// copy data into supplied buffer
		if (memcpy_s(buf, n_bytes, data, data_length) != 0) {
			LOG(LOG_ERROR,
			    "%s: Copying data into "
			    "buffer failed!\n",
			    __func__);
			goto exit;
		}
		break;

	case FDO_SDK_SECURE_DATA:
		/* AES GCM authenticated encryption is being used to store files
		 * under
		 * FDO_SDK_SECURE_DATA flag. File content to be stored as:
		 * [IV_data(12byte)||[AuthenticatedTAG(16 bytes)||
		 * Sizeof_ciphertext(8 * bytes)||Ciphertet(n_bytes bytes)]
		 */

		encrypted_data_len = PLATFORM_IV_DEFAULT_LEN +
				     AES_TAG_LEN + BLOB_CONTENT_SIZE +
				     n_bytes;

		encrypted_data = fdo_alloc(encrypted_data_len);
		if (NULL == encrypted_data) {
			LOG(LOG_ERROR, "Malloc Failed in %s!\n", __func__);
			goto exit;
		}

		if (0 != read_buffer_from_file(name, encrypted_data,
					       encrypted_data_len)) {
			LOG(LOG_ERROR, "Failed to read %s file!\n", name);
			goto exit;
		}

		dat_len_offst = AES_TAG_LEN + PLATFORM_IV_DEFAULT_LEN;
		// get actual data length
		data_length |= encrypted_data[dat_len_offst] << 24;
		data_length |= encrypted_data[dat_len_offst + 1] << 16;
		data_length |= encrypted_data[dat_len_offst + 2] << 8;
		data_length |= (encrypted_data[dat_len_offst + 3] & 0x000000FF);

		// check if input buffer is sufficient ?
		if (n_bytes < data_length) {
			LOG(LOG_ERROR,
			    "Failed to read data, Buffer is not enough, "
			    "buf_len:%d,\t Lengthstoredinfilesystem:%d\n",
			    n_bytes, data_length);
			goto exit;
		}
		/* read the iv from blob */
		if (memcpy_s(iv, PLATFORM_IV_DEFAULT_LEN, encrypted_data,
			     PLATFORM_IV_DEFAULT_LEN) != 0) {
			LOG(LOG_ERROR,
			    "Copying stored IV failed during "
			    "%s!\n",
			    __func__);
			goto exit;
		}

		if (memcpy_s(stored_tag, AES_TAG_LEN,
			     encrypted_data + PLATFORM_IV_DEFAULT_LEN,
			     AES_TAG_LEN) != 0) {
			LOG(LOG_ERROR,
			    "Copying stored TAG failed during "
			    "%s!\n",
			    __func__);
			goto exit;
		}

		data = encrypted_data + PLATFORM_IV_DEFAULT_LEN +
		       AES_TAG_LEN + BLOB_CONTENT_SIZE;

		if (!get_platform_aes_key(aes_key,
					  PLATFORM_AES_KEY_DEFAULT_LEN)) {
			LOG(LOG_ERROR, "Could not get platform AES Key!\n");
			goto exit;
		}

		// decrypt and authenticate cipher-text content and fill the
		// given buffer with clear-text
		if (crypto_hal_aes_decrypt(
			buf, &n_bytes, data, data_length, 16, iv,
			aes_key, PLATFORM_AES_KEY_DEFAULT_LEN,
			stored_tag, AES_TAG_LEN, NULL, 0) < 0) {
			LOG(LOG_ERROR, "Decryption failed during Secure "
				       "Blob Read!\n");
			goto exit;
		}
		break;

	default:
		LOG(LOG_ERROR, "Invalid FDO blob flag!!\n");
		goto exit;
	}

	retval = (int32_t)n_bytes;

exit:
	if (sealed_data)
		fdo_free(sealed_data);
	if (encrypted_data)
		fdo_free(encrypted_data);
	if (memset_s(aes_key, PLATFORM_AES_KEY_DEFAULT_LEN, 0)) {
		LOG(LOG_ERROR, "Failed to clear AES key\n");
		retval = -1;
	}
	return retval;
}

/**
 * fdo_blob_write Write FDO blob(file) from specified buffer
 * fdo_blob_write ensures integrity & authenticity for non-secure
 * data & additionally confidentiality for secure data.
 * Note: FDO_SDK_OTP_DATA flag is not supported for this platform.
 * @param name - pointer to the blob/file name
 * @param flags - descriptor telling type of file
 * @param buf - pointer to buf from where data is read and then written
 * @param n_bytes - length of data(in bytes) to be written
 * @return num of bytes write if success, -1 on error
 */

int32_t fdo_blob_write(const char *name, fdo_sdk_blob_flags flags,
		       const uint8_t *buf, uint32_t n_bytes)
{
	int retval = -1;
	FILE *f = NULL;
	uint32_t write_context_len = 0;
	uint32_t write_context_len_temp = 0;
	uint8_t *write_context = NULL;
	size_t bytes_written = 0;
	uint8_t tag[AES_TAG_LEN] = {0};
	uint8_t iv[PLATFORM_IV_DEFAULT_LEN] = {0};
	uint8_t aes_key[PLATFORM_AES_KEY_DEFAULT_LEN] = {0};
	size_t dat_len_offst = 0;

	if (!buf || !name || n_bytes == 0) {
		LOG(LOG_ERROR, "Invalid parameters in %s!\n", __func__);
		goto exit;
	}

	if (n_bytes > R_MAX_SIZE) {
		LOG(LOG_ERROR,
		    "file write buffer is more than R_MAX_SIZE in "
		    "%s!\n",
		    __func__);
		goto exit;
	}

	switch (flags) {
	case FDO_SDK_RAW_DATA:
		// Raw Files are stored as plain files
		write_context_len = n_bytes;

		write_context = fdo_alloc(write_context_len);
		if (NULL == write_context) {
			LOG(LOG_ERROR, "Malloc Failed in %s!\n", __func__);
			goto exit;
		}

		if (memcpy_s(write_context, write_context_len, buf, n_bytes) !=
		    0) {
			LOG(LOG_ERROR,
			    "Copying data failed during RAW Blob write!\n");
			goto exit;
		}
		break;

	case FDO_SDK_NORMAL_DATA:
		/* HMAC-256 is being used to store files under
		 * FDO_SDK_NORMAL_DATA flag.
		 * File content to be stored as:
		 * [HMAC(32 bytes)||Sizeof_plaintext(4 bytes)||Plaintext(n_bytes
		 * bytes)]
		 */
		write_context_len =
		    PLATFORM_HMAC_SIZE + BLOB_CONTENT_SIZE + n_bytes;

		write_context = fdo_alloc(write_context_len);
		if (NULL == write_context) {
			LOG(LOG_ERROR, "Malloc Failed in %s!\n", __func__);
			goto exit;
		}

		if (0 != fdo_compute_storage_hmac(buf, n_bytes, write_context,
						  PLATFORM_HMAC_SIZE)) {
			LOG(LOG_ERROR, "Computing HMAC failed during Normal "
				       "Blob write!\n");
			goto exit;
		}

		// copy plain-text size
		write_context[PLATFORM_HMAC_SIZE + 3] = n_bytes >> 0;
		write_context[PLATFORM_HMAC_SIZE + 2] = n_bytes >> 8;
		write_context[PLATFORM_HMAC_SIZE + 1] = n_bytes >> 16;
		write_context[PLATFORM_HMAC_SIZE + 0] = n_bytes >> 24;

		// copy plain-text content
		if (memcpy_s(write_context + PLATFORM_HMAC_SIZE +
				 BLOB_CONTENT_SIZE,
			     (write_context_len - PLATFORM_HMAC_SIZE -
			      BLOB_CONTENT_SIZE),
			     buf, n_bytes) != 0) {
			LOG(LOG_ERROR,
			    "Copying data failed during Normal Blob write!\n");
			goto exit;
		}
		break;

	case FDO_SDK_SECURE_DATA:
		/* AES GCM authenticated encryption is being used to store files
		 * under
		 * FDO_SDK_SECURE_DATA flag. File content to be stored as:
		 * [IV_data(12byte)||[AuthenticatedTAG(16 bytes)||
		 * Sizeof_ciphertext(8 * bytes)||Ciphertet(n_bytes bytes)]
		 */

		write_context_len = PLATFORM_IV_DEFAULT_LEN +
				    AES_TAG_LEN + BLOB_CONTENT_SIZE +
				    n_bytes;

		write_context = fdo_alloc(write_context_len);
		if (NULL == write_context) {
			LOG(LOG_ERROR, "Malloc Failed in %s!\n", __func__);
			goto exit;
		}

		if (!get_platform_iv(iv, PLATFORM_IV_DEFAULT_LEN, n_bytes)) {
			LOG(LOG_ERROR, "Could not get platform IV!\n");
			goto exit;
		}

		if (!get_platform_aes_key(aes_key,
					  PLATFORM_AES_KEY_DEFAULT_LEN)) {
			LOG(LOG_ERROR, "Could not get platform AES Key!\n");
			goto exit;
		}

		write_context_len_temp = write_context_len - (PLATFORM_IV_DEFAULT_LEN +
			    AES_TAG_LEN + BLOB_CONTENT_SIZE);
		// encrypt plain-text and copy cipher-text content
		if (crypto_hal_aes_encrypt(
			buf, n_bytes,
			&write_context[PLATFORM_IV_DEFAULT_LEN +
			    AES_TAG_LEN + BLOB_CONTENT_SIZE],
			&write_context_len_temp,
			16, iv, aes_key,
			PLATFORM_AES_KEY_DEFAULT_LEN, tag,
			AES_TAG_LEN, NULL, 0) < 0) {
			LOG(LOG_ERROR, "Encypting data failed during Secure "
				       "Blob write!\n");
			goto exit;
		}
		// copy used IV for encryption
		if (memcpy_s(write_context, PLATFORM_IV_DEFAULT_LEN, iv,
			     PLATFORM_IV_DEFAULT_LEN) != 0) {
			LOG(LOG_ERROR, "Copying TAG value failed during Secure "
				       "Blob write!\n");
			goto exit;
		}

		// copy Authenticated TAG value
		if (memcpy_s(write_context + PLATFORM_IV_DEFAULT_LEN,
			     write_context_len - PLATFORM_IV_DEFAULT_LEN, tag,
			     AES_TAG_LEN) != 0) {
			LOG(LOG_ERROR, "Copying TAG value failed during Secure "
				       "Blob write!\n");
			goto exit;
		}

		dat_len_offst = AES_TAG_LEN + PLATFORM_IV_DEFAULT_LEN;
		/* copy cipher-text size; CT size= PT size (AES GCM uses AES CTR
		 * mode internally for encryption)
		 */
		write_context[dat_len_offst + 3] = n_bytes >> 0;
		write_context[dat_len_offst + 2] = n_bytes >> 8;
		write_context[dat_len_offst + 1] = n_bytes >> 16;
		write_context[dat_len_offst + 0] = n_bytes >> 24;
		break;

	default:
		LOG(LOG_ERROR, "Invalid FDO blob flag!!\n");
		goto exit;
	}

	f = fopen(name, "w");
	if (f != NULL) {
		bytes_written =
		    fwrite(write_context, sizeof(char), write_context_len, f);
		if (bytes_written != write_context_len) {
			LOG(LOG_ERROR, "file:%s not written properly\n", name);
			goto exit;
		}
	} else {
		LOG(LOG_ERROR, "Could not open file: %s\n", name);
		goto exit;
	}

	retval = (int32_t)n_bytes;

exit:
	if (write_context)
		fdo_free(write_context);
	if (f)
		if (fclose(f) == EOF)
			LOG(LOG_ERROR, "fclose() Failed in %s\n", __func__);
	if (memset_s(aes_key, PLATFORM_AES_KEY_DEFAULT_LEN, 0)) {
		LOG(LOG_ERROR, "Failed to clear AES key\n");
		retval = -1;
	}
	return retval;
}<|MERGE_RESOLUTION|>--- conflicted
+++ resolved
@@ -59,7 +59,7 @@
 {
 	size_t retval = 0;
 	const size_t NORMAL_BLOB_OVERHEAD = PLATFORM_HMAC_SIZE + BLOB_CONTENT_SIZE;
-	const size_t SECURE_BLOB_OVERHEAD = PLATFORM_GCM_TAG_SIZE +
+	const size_t SECURE_BLOB_OVERHEAD = AES_TAG_LEN +
 					PLATFORM_IV_DEFAULT_LEN + BLOB_CONTENT_SIZE;
 
 	if (!name) {
@@ -102,7 +102,6 @@
 		 * [IV_data(12byte)||TAG(16bytes)||
 		 * data-content-size(4bytes)||data-content(?)]
 		 */
-<<<<<<< HEAD
 		retval = get_file_size(name);
 		if (retval >= SECURE_BLOB_OVERHEAD) {
 			retval -= SECURE_BLOB_OVERHEAD;
@@ -110,10 +109,6 @@
 			/* File format is not correct, not enough data in the file */
 			retval = 0;
 		}
-=======
-		retval = (int32_t)(get_file_size(name) - AES_TAG_LEN -
-				   PLATFORM_IV_DEFAULT_LEN - BLOB_CONTENT_SIZE);
->>>>>>> ff946d4e
 		break;
 	default:
 		LOG(LOG_ERROR, "Invalid storage flag:%d!\n", flags);
