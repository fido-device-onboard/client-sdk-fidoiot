--- conflicted
+++ resolved
@@ -16,15 +16,7 @@
     -DPLATFORM_IV=\"${BLOB_PATH}/data/platform_iv.bin\"
     -DPLATFORM_HMAC_KEY=\"${BLOB_PATH}/data/platform_hmac_key.bin\"
     -DPLATFORM_AES_KEY=\"${BLOB_PATH}/data/platform_aes_key.bin\"
-<<<<<<< HEAD
-    -DMANUFACTURER_IP=\"${BLOB_PATH}/data/manufacturer_ip.bin\"
-    -DMANUFACTURER_DN=\"${BLOB_PATH}/data/manufacturer_dn.bin\"
-    -DMANUFACTURER_PORT=\"${BLOB_PATH}/data/manufacturer_port.bin\"
-=======
-    -DEPID_PRIVKEY=\"${BLOB_PATH}/data/epidprivkey.dat\"
-    -DFDO_CRED=\"${BLOB_PATH}/data/PMDeviceCredentials.bin\"
     -DMANUFACTURER_ADDR=\"${BLOB_PATH}/data/manufacturer_addr.bin\"
->>>>>>> afaa9d16
     -DMAX_SERVICEINFO_SZ_FILE=\"${BLOB_PATH}/data/max_serviceinfo_sz.bin\"
     )
   if (${DA} MATCHES tpm)
@@ -105,15 +97,7 @@
       -DPLATFORM_IV=\"${BLOB_PATH}/data/platform_iv.bin\"
       -DPLATFORM_HMAC_KEY=\"${BLOB_PATH}/data/platform_hmac_key.bin\"
       -DPLATFORM_AES_KEY=\"${BLOB_PATH}/data/platform_aes_key.bin\"
-<<<<<<< HEAD
-      -DMANUFACTURER_IP=\"${BLOB_PATH}/data/manufacturer_ip.bin\"
-      -DMANUFACTURER_DN=\"${BLOB_PATH}/data/manufacturer_dn.bin\"
-      -DMANUFACTURER_PORT=\"${BLOB_PATH}/data/manufacturer_port.bin\"
-=======
-      -DEPID_PRIVKEY=\"${BLOB_PATH}/data/epidprivkey.dat\"
-      -DFDO_CRED=\"${BLOB_PATH}/data/PMDeviceCredentials.bin\"
       -DMANUFACTURER_ADDR=\"${BLOB_PATH}/data/manufacturer_addr.bin\"
->>>>>>> afaa9d16
       -DMAX_SERVICEINFO_SZ_FILE=\"${BLOB_PATH}/data/max_serviceinfo_sz.bin\"
       )
     if (${unit-test} MATCHES true)
