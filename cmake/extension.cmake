--- conflicted
+++ resolved
@@ -173,11 +173,7 @@
     client_sdk_compile_definitions(-DTPM2_TCTI_TYPE=\"tabrmd\")
   endif()
 else()
-<<<<<<< HEAD
-  message(WARNING "Incorrect DA selected. Supported values are 'ecdsa256', 'ecdsa384', 'tpm20_ecdsa256' and 'tpm20_ecdsa384'. \
-=======
-  message(WARNING "Incorrect DA selected. Supported values are 'ecdsa256', 'ecdsa384', 'cse_ecdsa384' and 'tpm20_ecdsa256'. \
->>>>>>> 7a97df22
+  message(WARNING "Incorrect DA selected. Supported values are 'ecdsa256', 'ecdsa384', 'cse_ecdsa384', 'tpm20_ecdsa256' and 'tpm20_ecdsa384'. \
   Defaulting to 'ecdsa384'")
   set (DA ecdsa384)
   client_sdk_compile_definitions(-DECDSA384_DA)
